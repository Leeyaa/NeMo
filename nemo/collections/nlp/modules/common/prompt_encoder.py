# Copyright (c) 2022, NVIDIA CORPORATION.  All rights reserved.
#
# Licensed under the Apache License, Version 2.0 (the "License");
# you may not use this file except in compliance with the License.
# You may obtain a copy of the License at
#
#     http://www.apache.org/licenses/LICENSE-2.0
#
# Unless required by applicable law or agreed to in writing, software
# distributed under the License is distributed on an "AS IS" BASIS,
# WITHOUT WARRANTIES OR CONDITIONS OF ANY KIND, either express or implied.
# See the License for the specific language governing permissions and
# limitations under the License.

import enum
from typing import Any, Dict, List, Mapping, Optional

import torch
from torch import nn
from torch.nn import init

from nemo.collections.nlp.modules.common.megatron.fused_bias_gelu import fused_bias_gelu
from nemo.collections.nlp.modules.common.megatron.utils import ApexGuardDefaults, init_method_normal
from nemo.core.classes import Exportable, NeuralModule
from nemo.core.classes.common import typecheck
from nemo.core.neural_types import ChannelType, NeuralType

try:
    from apex.transformer import tensor_parallel, parallel_state

    HAVE_APEX = True

except (ImportError, ModuleNotFoundError):
    HAVE_APEX = False

    # fake missing classes with None attributes
    ModelType = AttnMaskType = AttnType = LayerType = ApexGuardDefaults()


__all__ = [
    "PromptEncoder",
    "BIGLSTMPromptEncoder",
    "PromptEncoderType",
    "PromptEncoderMLP",
    "PromptEncoderLinearCombination",
]


class PromptEncoderType(enum.Enum):
    BIGLSTM = 'biglstm'  # LSTM model that works with large language model
    TPMLP = 'tpmlp'  # mlp model that support tensor parallel, better work together with a large language model
    MLP = 'mlp'
    LSTM = 'lstm'
    SIMPLE_LSTM = 'simple_lstm'
    SIMPLE_MLP = 'simple_mlp'
    FROZEN_MLP = 'frozen_mlp'
    FROZEN_EMBEDDING_MLP = 'frozen_embedding_mlp'
    BOTTLENECK_MLP = 'bottleneck_mlp'
    EYE_MLP = 'eye_mlp'
    SIMPLE_EMBEDDING = "simple_embedding"
    SCALED_EMBEDDING = "scaled_embedding"
    LINEAR_COMBINATION = 'linear_combination'
    LINEAR_COMBINATION_BASELINE = 'linear_combination_baseline'


class BIGLSTMPromptEncoder(NeuralModule, Exportable):
    """
    The LSTM prompt encoder network that is used to generate the virtual 
    token embeddings for p-tuning.  It is specially used to work with large language model. 

    To handle large language model, the LSTM only uses hidden_size as its hidden internal dimension, which is independent of LM hidden dimension.
    """

    @property
    def input_types(self) -> Optional[Dict[str, NeuralType]]:
        return {
            "taskname_embeddings": NeuralType(('B', 'T', 'C'), ChannelType(), optional=False),
        }

    @property
    def output_types(self) -> Optional[Dict[str, NeuralType]]:
        return {"output_embeds": NeuralType(('B', 'T', 'C'), ChannelType())}

    def __init__(
        self, total_virtual_tokens: int, hidden_size: int, output_size: int, lstm_dropout: float, num_layers: int
    ):
        """
        Initializes the LSTM PromptEncoder module that works with large language model.
        Args:
            total_virtual_tokens: the total number of vitural tokens
            hidden_size: the lstm hidden dimension
            output_size:  the output dimension
            lstm_dropout: lstm dropout rate
            num_layers: number of layers used in the LSTM
        """
        super().__init__()
        self.token_dim = token_dim
        self.input_size = token_dim
        self.output_size = token_dim
        self.hidden_size = hidden_size
        self.output_size = output_size
        self.total_virtual_tokens = total_virtual_tokens
        self.encoder_type = encoder_type

        # Set fixed indicies for forward pass
        self.register_buffer('indices', torch.LongTensor(list(range(self.total_virtual_tokens))))

        # embedding
        self.embedding = torch.nn.Embedding(self.total_virtual_tokens, hidden_size)

        # LSTM
        self.lstm_head = torch.nn.LSTM(
            input_size=hidden_size,
            hidden_size=self.hidden_size // 2,
            num_layers=num_layers,
            dropout=lstm_dropout,
            bidirectional=True,
            batch_first=True,
        )
        self.mlp_head = nn.Sequential(
            nn.Linear(self.hidden_size, self.hidden_size), nn.ReLU(), nn.Linear(self.hidden_size, output_size)
        )

    @typecheck()
    def forward(self, taskname_embeddings) -> torch.Tensor:
        input_embeds = self.embedding(self.indices).unsqueeze(0)
        batch_size, task_seq_length, _ = taskname_embeddings.shape
        input_embeds = input_embeds.expand(batch_size, self.total_virtual_tokens, self.token_dim).clone()
        length = min(task_seq_length, self.total_virtual_tokens)
        # need to adapt taskname embedding hidden to the same size as hidden_size
        taskname_embeddings = torch.matmul(taskname_embeddings, self.mlp_head[2].weight)
        # Replace general input with task specific embeddings to specify the correct task
        input_embeds[:, 0:length, :] = taskname_embeddings[:, 0:length, :]
        output_embeds = self.mlp_head(self.lstm_head(input_embeds)[0])
        return output_embeds


class PromptEncoderMLP(NeuralModule, Exportable):
    """
    The Tensor Parallel MLP prompt encoder network that is used to generate the virtual 
    token embeddings for p-tuning. It only have two layers.
    """

    @property
    def input_types(self) -> Optional[Dict[str, NeuralType]]:
        return {
            "taskname_embeddings": NeuralType(('B', 'T', 'C'), ChannelType(), optional=False),
        }

    @property
    def output_types(self) -> Optional[Dict[str, NeuralType]]:
        return {"output_embeds": NeuralType(('B', 'T', 'C'), ChannelType())}

    def __init__(self, total_virtual_tokens: int, hidden_size: int, output_size: int, init_std: float):
        """
        Initializes the Tensor Model parallel MLP PromptEncoderMLP module.
        Args:
            total_virtual_tokens: the total number of vitural tokens
            hidden_size: hidden dimension
            output_size:  the output dimension
            init_std: the MLP init std value 
        """
        super().__init__()
        self.hidden_size = hidden_size
        self.output_size = output_size
        self.total_virtual_tokens = total_virtual_tokens
        self.activation = 'gelu'
        sequence_parallel = False
        gradient_accumulation_fusion = False
        # Set fixed indicies for forward pass
        self.register_buffer('indices', torch.LongTensor(list(range(self.total_virtual_tokens))))

        # embedding
        self.embedding = torch.nn.Embedding(self.total_virtual_tokens, output_size)

        no_async_tensor_model_parallel_allreduce = (
            parallel_state.get_tensor_model_parallel_world_size() == 1 or sequence_parallel
        )
        self.first = tensor_parallel.ColumnParallelLinear(
            output_size,
            self.hidden_size,
            gather_output=False,
            init_method=init_method_normal(init_std),
            skip_bias_add=True,
            use_cpu_initialization=False,
            bias=True,
            sequence_parallel_enabled=sequence_parallel,
            no_async_tensor_model_parallel_allreduce=no_async_tensor_model_parallel_allreduce,
            gradient_accumulation_fusion=gradient_accumulation_fusion,
        )
        self.second = tensor_parallel.RowParallelLinear(
            self.hidden_size,
            output_size,
            input_is_parallel=True,
            init_method=init_method_normal(init_std),
            skip_bias_add=True,
            use_cpu_initialization=False,
            bias=True,
            sequence_parallel_enabled=sequence_parallel,
            gradient_accumulation_fusion=gradient_accumulation_fusion,
        )

    @typecheck()
    def forward(self, taskname_embeddings) -> torch.Tensor:
        input_embeds = self.embedding(self.indices).unsqueeze(0)
        batch_size, task_seq_length, _ = taskname_embeddings.shape
        input_embeds = input_embeds.expand(batch_size, self.total_virtual_tokens, self.output_size).clone()
        length = min(task_seq_length, self.total_virtual_tokens)
        # Replace general input with task specific embeddings to specify the correct task
        input_embeds[:, 0:length, :] = taskname_embeddings[:, 0:length, :]
        intermediate_parallel, bias_parallel = self.first(input_embeds)
        intermediate_parallel = fused_bias_gelu(intermediate_parallel, bias_parallel)
        output_embeds, bias_parallel = self.second(intermediate_parallel)
        output_embeds = output_embeds + bias_parallel
        return output_embeds


class PromptEncoder(NeuralModule, Exportable):
    """
    The prompt encoder network that is used to generate the virtual 
    token embeddings for p-tuning.
    """

    @property
    def input_types(self) -> Optional[Dict[str, NeuralType]]:
        return {
            "taskname_embeddings": NeuralType(('B', 'T', 'C'), ChannelType(), optional=False),
        }

    @property
    def output_types(self) -> Optional[Dict[str, NeuralType]]:
        return {"output_embeds": NeuralType(('B', 'T', 'C'), ChannelType())}

    def __init__(
        self,
        encoder_type: enum,
        total_virtual_tokens: int,
        token_dim: int,
        hidden_size,
        dropout: float,
        num_layers: int,
        cs_scale: float,
        insert_tasknames: bool,
        max_embedding_norm: Optional[float],
        max_prompt_norm: Optional[float],
        final_layer_norm: bool,
    ):
        """
        Initializes the PromptEncoder module.
        Args:
            total_virtual_tokens: the total number of vitural tokens
            hidden_size: hidden dimension
            lstm_dropout: the dropout used for the LSTM
            num_layers: number of layers used in the LSTM
        """
        super().__init__()
        self.token_dim = token_dim
        self.input_size = token_dim
        self.output_size = token_dim
        self.hidden_size = hidden_size
        self.total_virtual_tokens = total_virtual_tokens
        self.encoder_type = encoder_type
        self.l1_scale = 0.0
        self.l2_scale = 0.0
        self.cs_scale = cs_scale
        self.dropout = torch.nn.Dropout(dropout)
        self.insert_taskname_embeddings = insert_tasknames
        self.final_layer_norm = final_layer_norm

        if max_prompt_norm == "None":
            self.max_prompt_norm = None
        else:
            self.max_prompt_norm = max_prompt_norm

        if max_embedding_norm == "None":
            self.max_embedding_norm = None
        else:
            self.max_embedding_norm = max_embedding_norm

        # Set fixed indicies for forward pass
        self.register_buffer('indices', torch.LongTensor(list(range(self.total_virtual_tokens))))

        # embedding
        self.embedding = torch.nn.Embedding(
            self.total_virtual_tokens, self.token_dim, max_norm=self.max_embedding_norm
        )

        if self.final_layer_norm:
            self.layer_norm = torch.nn.LayerNorm(self.token_dim)

        if self.encoder_type == PromptEncoderType.SIMPLE_EMBEDDING:
            init.xavier_normal(self.embedding.weight.data)
        elif self.encoder_type == PromptEncoderType.SCALED_EMBEDDING:
<<<<<<< HEAD
            init.xavier_normal(self.embedding.weight.data)
            self.scale =  torch.nn.parameter.Parameter(data=20 * (torch.abs(torch.randn(self.total_virtual_tokens, 1))))
=======
            self.scale = torch.nn.parameter.Parameter(data=20 * (torch.abs(torch.randn(self.total_virtual_tokens, 1))))
>>>>>>> 21c4edda
        elif self.encoder_type == PromptEncoderType.LSTM:
            # LSTM
            self.lstm_head = torch.nn.LSTM(
                input_size=self.input_size,
                hidden_size=self.hidden_size,
                num_layers=num_layers,
                dropout=dropout,
                bidirectional=True,
                batch_first=True,
            )

            self.mlp_head = nn.Sequential(
                nn.Linear(self.hidden_size * 2, self.hidden_size * 2),
                nn.ReLU(),
                nn.Linear(self.hidden_size * 2, self.output_size),
            )

        elif self.encoder_type == PromptEncoderType.SIMPLE_LSTM:
            # LSTM
            assert self.hidden_size % 2 == 0
            self.lstm_head = torch.nn.LSTM(
                input_size=self.input_size,
                hidden_size=self.hidden_size // 2,
                num_layers=num_layers,
                dropout=dropout,
                bidirectional=True,
                batch_first=True,
            )
        elif self.encoder_type == PromptEncoderType.SIMPLE_MLP:
            self.mlp_head = nn.Sequential(nn.Linear(self.hidden_size, self.output_size),)
        elif self.encoder_type == PromptEncoderType.FROZEN_MLP:
            self.mlp_head = nn.Sequential(nn.Linear(self.hidden_size, self.output_size, bias=False),)
            self.mlp_head[0].weight.requires_grad = False
        elif self.encoder_type == PromptEncoderType.FROZEN_EMBEDDING_MLP:
            self.mlp_head = nn.Sequential(nn.Linear(self.hidden_size, self.output_size),)
            self.embedding.weight.requires_grad = False

        elif self.encoder_type == PromptEncoderType.BOTTLENECK_MLP:
            self.mlp_head = nn.Sequential(
                nn.Linear(self.hidden_size, self.hidden_size // 2), nn.Linear(self.hidden_size // 2, self.output_size),
            )
        elif self.encoder_type == PromptEncoderType.EYE_MLP:
            assert self.hidden_size == self.output_size
            l = nn.Linear(self.hidden_size, self.output_size, bias=True)
            l.weight.data.copy_(torch.eye(self.hidden_size))
            l.weight.requires_grad = False
            l.bias.requires_grad = True
            self.mlp_head = nn.Sequential(l)
        elif self.encoder_type == PromptEncoderType.MLP:
            if num_layers <= 1:
                raise ValueError(
                    "The MLP prompt encoder must have at least 2 layers, and exactly 2 layers is recommended."
                )

            layers = [nn.Linear(self.input_size, self.hidden_size), nn.ReLU()]
            for _ in range(num_layers - 2):
                layers.extend([nn.Linear(self.hidden_size, self.hidden_size), nn.ReLU()])

            layers.append(nn.Linear(self.hidden_size, self.output_size))
            self.mlp_head = nn.Sequential(*layers)

        else:
            raise ValueError("Prompt encoder type not recognized. Please use one of MLP (recommended) or LSTM.")

    @typecheck()
    def forward(self, taskname_embeddings) -> torch.Tensor:
        input_embeds = self.embedding(self.indices).unsqueeze(0)
        batch_size, task_seq_length, _ = taskname_embeddings.shape

        # Replace general input with task specific embeddings to specify the correct task
        if self.insert_taskname_embeddings:
            length = min(task_seq_length, self.total_virtual_tokens)
            input_embeds[:, 0:length, :] = taskname_embeddings[:, 0:length, :]

        if self.encoder_type == PromptEncoderType.LSTM:
            output_embeds = self.mlp_head(self.lstm_head(input_embeds)[0])
        elif self.encoder_type == PromptEncoderType.SIMPLE_LSTM:
            output_embeds = self.lstm_head(input_embeds)[0]
        elif self.encoder_type in [
            PromptEncoderType.MLP,
            PromptEncoderType.SIMPLE_MLP,
            PromptEncoderType.FROZEN_MLP,
            PromptEncoderType.FROZEN_EMBEDDING_MLP,
            PromptEncoderType.BOTTLENECK_MLP,
            PromptEncoderType.EYE_MLP,
        ]:
            output_embeds = self.mlp_head(input_embeds)
        elif self.encoder_type == PromptEncoderType.SIMPLE_EMBEDDING:
            output_embeds = input_embeds
        elif self.encoder_type == PromptEncoderType.SCALED_EMBEDDING:
            output_embeds = input_embeds * self.scale
        else:
            raise ValueError("Prompt encoder type not recognized. Please use one of MLP (recommended) or LSTM.")

        output_embeds = self.apply_max_norm(output_embeds, self.max_prompt_norm)
        if self.final_layer_norm:
            output_embeds = self.layer_norm(output_embeds)
        output_embeds = self.dropout(output_embeds)
        output_embeds = output_embeds.expand(batch_size, -1, -1)
        return output_embeds

    def apply_max_norm(self, x, m):
        if m:
            n = x.norm(dim=2, keepdim=True) * (1.0 / m)
            x = x / n
        return x

    def encoder_reg(self,):
        l1 = torch.zeros(1)
        input_embeds = self.embedding(self.indices).unsqueeze(0)
        if self.encoder_type == PromptEncoderType.LSTM:
            output_embeds = self.mlp_head(self.lstm_head(input_embeds)[0])
        elif self.encoder_type == PromptEncoderType.SIMPLE_LSTM:
            output_embeds = self.lstm_head(input_embeds)[0]
        elif self.encoder_type == PromptEncoderType.MLP:
            output_embeds = self.mlp_head(input_embeds)
        elif self.encoder_type == PromptEncoderType.SIMPLE_MLP:
            output_embeds = self.mlp_head(input_embeds)
        elif self.encoder_type == PromptEncoderType.FROZEN_MLP:
            output_embeds = self.mlp_head(input_embeds)
        elif self.encoder_type == PromptEncoderType.FROZEN_EMBEDDING_MLP:
            output_embeds = self.mlp_head(input_embeds)
        elif self.encoder_type == PromptEncoderType.BOTTLENECK_MLP:
            output_embeds = self.mlp_head(input_embeds)
        elif self.encoder_type == PromptEncoderType.EYE_MLP:
            output_embeds = self.mlp_head(input_embeds)
        elif self.encoder_type == PromptEncoderType.SIMPLE_EMBEDDING:
            output_embeds = input_embeds
        elif self.encoder_type == PromptEncoderType.SCALED_EMBEDDING:
            output_embeds = input_embeds * self.scale

        output_embeds = self.apply_max_norm(output_embeds, 1.0)
        # (10, 2048)
        output_embeds = output_embeds.squeeze(0)
        cs = output_embeds @ output_embeds.transpose(0, 1)
        cs.fill_diagonal_(0.0)
        cs = torch.abs(cs).mean().unsqueeze(0)
        return l1, l1, cs


class PromptEncoderLinearCombination(NeuralModule, Exportable):
    @property
    def input_types(self) -> Optional[Dict[str, NeuralType]]:
        return {
            "taskname_embeddings": NeuralType(('B', 'T', 'C'), ChannelType(), optional=False),
        }

    @property
    def output_types(self) -> Optional[Dict[str, NeuralType]]:
        return {"output_embeds": NeuralType(('B', 'T', 'C'), ChannelType())}

    def __init__(
        self,
        total_virtual_tokens: int,
        original_embeddings: torch.Tensor,
        l1_scale: float,
        l2_scale: float,
        cs_scale: float,
        normalize: bool,
        use_relu: bool,
        normalize_original_embeddings: bool,
        init_val: str,
        spaced_init: str,
        mask_restrict: bool,
        noise_std: float,
    ):
        """
        Initializes the PromptEncoder module.
        Args:
            total_virtual_tokens: the total number of vitural tokens
            hidden_size: hidden dimension
            lstm_dropout: the dropout used for the LSTM
            num_layers: number of layers used in the LSTM
        """
        super().__init__()
        self.total_virtual_tokens = total_virtual_tokens
        self.original_embeddings = original_embeddings

        self.l1_scale = l1_scale
        self.l2_scale = l2_scale
        self.cs_scale = cs_scale
        self.normalize = normalize
        self.normalize_original_embeddings = normalize_original_embeddings
        self.use_relu = use_relu
        self.spaced_init = spaced_init
        self.mask_restrict = mask_restrict
        self.noise_std = noise_std

        assert self.original_embeddings.requires_grad == False
        if self.normalize_original_embeddings:
            self.original_embeddings = self.original_embeddings / self.original_embeddings.norm(dim=1).unsqueeze(1)
        vocab_size, _ = self.original_embeddings.size()

        t = torch.zeros((vocab_size, self.total_virtual_tokens))
        if self.use_relu:
            init_val = 'avg'
        if init_val == 'one':
            self.init_val = 1.0
        elif init_val == 'zero':
            self.init_val = 0.0
        else:
            self.init_val = 1.0 / vocab_size

        t = t + self.init_val
        self.linear_combination = torch.nn.parameter.Parameter(data=t)
        self.scale = torch.nn.parameter.Parameter(data=20 * (1 + torch.abs(torch.randn(self.total_virtual_tokens, 1))))
        self.cos = torch.nn.CosineSimilarity(dim=0)

    def load_state_dict(self, state_dict: Mapping[str, Any], strict: bool = True):
        for k, v in state_dict.items():
            if k == 'linear_combination':
                self.linear_combination = torch.nn.parameter.Parameter(data=v)
            else:
                raise RuntimeError(f"Linear Combination cant parse key {k} in state_dict")
        super().load_state_dict(state_dict, strict)
        return True

    def encoder_reg(self,):
        w = self.linear_combination
        if self.use_relu:
            w = torch.nn.functional.gelu(w)
        if self.normalize:
            w = w / w.sum(dim=0)

        l2 = (w ** 2).sum(dim=0)
        l1 = torch.abs(w).sum(dim=0)

        selected_original_embeddings = self.original_embeddings

        output_embeds = selected_original_embeddings.transpose(0, 1) @ w
        output_embeds = output_embeds.transpose(0, 1)  # (num_virtual_tokens, embedding_size)
        output_embeds_norm = output_embeds.norm(dim=1).unsqueeze(1) + 1e-4
        output_embeds = output_embeds / output_embeds_norm
        cs = output_embeds @ output_embeds.transpose(0, 1)
        cs.fill_diagonal_(0.0)
        cs = torch.abs(cs).mean()
        return l1.mean().unsqueeze(0), l2.mean().unsqueeze(0), cs.unsqueeze(0)

    @typecheck()
    def forward(self, taskname_embeddings) -> torch.Tensor:
        batch_size, _, _ = taskname_embeddings.shape
        w = self.linear_combination
        if self.use_relu:
            w = torch.nn.functional.gelu(w)

        if self.normalize:
            w = w / w.sum(dim=0)

        selected_original_embeddings = self.original_embeddings

        if self.noise_std == 0.0:
            output_embeds = selected_original_embeddings.transpose(0, 1) @ w
        else:
            _n = (torch.randn_like(selected_original_embeddings) * self.noise_std) + selected_original_embeddings
            output_embeds = _n.transpose(0, 1) @ w

        output_embeds = output_embeds.transpose(0, 1)  # (num_virtual_tokens, embedding_size)
        output_embeds *= self.scale
        output_embeds = output_embeds.expand(
            batch_size, output_embeds.size(0), output_embeds.size(1)
        )  # (batch, num_virtual_tokens, embed_size)
        return output_embeds


class PromptEncoderLinearCombinationBaseline(NeuralModule, Exportable):
    @property
    def input_types(self) -> Optional[Dict[str, NeuralType]]:
        return {
            "taskname_embeddings": NeuralType(('B', 'T', 'C'), ChannelType(), optional=False),
        }

    @property
    def output_types(self) -> Optional[Dict[str, NeuralType]]:
        return {"output_embeds": NeuralType(('B', 'T', 'C'), ChannelType())}

    def __init__(
        self, total_virtual_tokens: int, original_embeddings: torch.Tensor, cs_scale: float, top_tokens: List[int]
    ):
        """
        Initializes the PromptEncoder module.
        Args:
            total_virtual_tokens: the total number of vitural tokens
            hidden_size: hidden dimension
            lstm_dropout: the dropout used for the LSTM
            num_layers: number of layers used in the LSTM
        """
        super().__init__()
        self.total_virtual_tokens = total_virtual_tokens
        self.original_embeddings = original_embeddings
        vocab_size, embedding_dim = self.original_embeddings.size()
        self.vocab_size = vocab_size
        self.embedding_dim = embedding_dim
        self.l1_scale = 0.0
        self.l2_scale = 0.0
        self.cs_scale = cs_scale
        if top_tokens is not None:
            self.original_embeddings = original_embeddings[top_tokens, :]
        else:
            self.original_embeddings = original_embeddings

        assert self.original_embeddings.requires_grad == False
        # self.linear_combination = torch.nn.Linear(1, self.total_virtual_tokens * embedding_dim)
        self.linear_combination = torch.nn.Embedding(self.total_virtual_tokens, embedding_dim)
        t = self.original_embeddings.data[: self.total_virtual_tokens, :]
        # self.linear_combination.weight.data = torch.ones((self.linear_combination.weight.shape))
        self.linear_combination.weight.data = t.clone().detach().float()
        self.idx = torch.nn.parameter.Parameter(data=torch.arange(self.total_virtual_tokens), requires_grad=False)

    def encoder_reg(self,):
        l1 = torch.zeros(1).type_as(self.linear_combination.weight)
        output_embeds = self.linear_combination(self.idx)
        output_embeds_norm = output_embeds.norm(dim=1).unsqueeze(1) + 1e-8
        output_embeds = output_embeds / output_embeds_norm
        cs = output_embeds @ output_embeds.transpose(0, 1)
        cs.fill_diagonal_(0.0)
        cs = torch.abs(cs).mean().unsqueeze(0)
        return l1, l1, cs

    @typecheck()
    def forward(self, taskname_embeddings) -> torch.Tensor:
        batch_size, _, _ = taskname_embeddings.shape
        output_embeds = self.linear_combination(self.idx)
        output_embeds = output_embeds.unsqueeze(0)
        output_embeds = output_embeds.expand(
            batch_size, output_embeds.size(1), output_embeds.size(2)
        )  # (batch, num_virtual_tokens, embed_size)
        return output_embeds<|MERGE_RESOLUTION|>--- conflicted
+++ resolved
@@ -291,12 +291,8 @@
         if self.encoder_type == PromptEncoderType.SIMPLE_EMBEDDING:
             init.xavier_normal(self.embedding.weight.data)
         elif self.encoder_type == PromptEncoderType.SCALED_EMBEDDING:
-<<<<<<< HEAD
             init.xavier_normal(self.embedding.weight.data)
             self.scale =  torch.nn.parameter.Parameter(data=20 * (torch.abs(torch.randn(self.total_virtual_tokens, 1))))
-=======
-            self.scale = torch.nn.parameter.Parameter(data=20 * (torch.abs(torch.randn(self.total_virtual_tokens, 1))))
->>>>>>> 21c4edda
         elif self.encoder_type == PromptEncoderType.LSTM:
             # LSTM
             self.lstm_head = torch.nn.LSTM(
