# Copyright (c) 2022, NVIDIA CORPORATION.  All rights reserved.
#
# Licensed under the Apache License, Version 2.0 (the "License");
# you may not use this file except in compliance with the License.
# You may obtain a copy of the License at
#
#     http://www.apache.org/licenses/LICENSE-2.0
#
# Unless required by applicable law or agreed to in writing, software
# distributed under the License is distributed on an "AS IS" BASIS,
# WITHOUT WARRANTIES OR CONDITIONS OF ANY KIND, either express or implied.
# See the License for the specific language governing permissions and
# limitations under the License.

import json
import os
import pickle

import torch
from tqdm.auto import tqdm

from nemo.collections.nlp.modules.common import VirtualPromptSource
from nemo.collections.nlp.modules.common.megatron.utils import build_position_ids
from nemo.core import Dataset
from nemo.utils import AppState, logging

__all__ = ['GPTPromptLearningDataset']


input_ids_file = open("/workspaces/research/playground/nemo_input_ids.jsonl", "w")


class GPTPromptLearningDataset(Dataset):
    """
    The dataset class for prompt-tuning or p-tuning pretrained GPT models.
    
    Args:
        data (list[strings], list[dicts]): (1) paths to .jsonl or .json files, (2) dict objects corresponding to each input example
        tokenizer (tokenizer): Tokenizer from frozen language model
        virtual_prompt_source (Enum): Either VirtualPromptSource.PROMPT_TABLE or VirtualPromptSource.PROMPT_ENCODER
        task_templates (dict): Dictionary containing all task template information needed to format prompts. Created in the GPTPromptLearningModel class.
        pseudo_tokens (list[strings]): A list of virtual prompt token placeholders e.g [<prompt_1>, <prompt_2>, ...] up to max num virtual tokens
        pad_token_id (int): ID of pad token from tokenizer
        max_seq_length (int): maximum sequence length for each dataset examples. Examples will either be truncated to fit this length or dropped if they cannot be truncated.
        min_seq_length (int): min length of each data example in the dataset. Data examples will be dropped if they do not meet the min length requirements. 
        add_bos (bool): Whether to add a beginning of sentence token to each data example
        add_eos (bool): Whether to add an end of sentence token to each data example
        for_train (bool): Whether you're creating a dataset for training or inference
        tokens_to_generate (int): (inference only) Number of tokens to generate during inference
    """

    def __init__(
        self,
        data,
        tokenizer,
        virtual_prompt_source: VirtualPromptSource,
        task_templates: dict,
        pseudo_tokens,
        pad_token_id: int,
        max_seq_length: int,
        min_seq_length: int = 1,
        add_bos: bool = False,
        add_eos: bool = True,
        for_train: bool = True,
        tokens_to_generate=None,
        cache_data_path: str = None,  # the cache file
        load_cache: bool = True,  # whether to load from the cache if it is available
    ):
        self.tokenizer = tokenizer
        self.virtual_prompt_source = virtual_prompt_source
        self.task_templates = task_templates
        self.pseudo_tokens = pseudo_tokens
        self.pseudo_token_ids = set(self.tokenizer.tokens_to_ids(self.pseudo_tokens))
        self.pad_token_id = pad_token_id
        self.max_seq_length = max_seq_length
        self.min_seq_length = min_seq_length
        self.add_bos = add_bos
        self.add_eos = add_eos
        self.for_train = for_train
        self.examples = []

        if not self.for_train:
            self.tokens_to_generate = tokens_to_generate

        assert self.min_seq_length <= max_seq_length, "Min sequence length should be less than or equal to max"
        assert self.max_seq_length > 0, "Max sequence length should be greater than 0"

        logging.info("Loading and tokenizing dataset ... ")

        if load_cache and cache_data_path is not None and os.path.exists(cache_data_path):
            # load it from the cache
            logging.info(f'load the data from the cache file {cache_data_path}')
            with open(cache_data_path, 'rb') as f:
                self.examples = pickle.load(f)
        else:
            # Data is just a list of dicts already loaded from a json file or passed in directly as a dict
            if isinstance(data[0], dict):
                self.load_data(data)

            # Datasets are a list of file path strings to .json or .jsonl files
            elif isinstance(data[0], str):
                for path in data:
                    dataset = open(path, 'r', encoding='utf-8')
                    self.load_data(dataset)
            else:
                raise ValueError("Datasets must be a list of filepath strings or a list of data example dicts")
            if cache_data_path is not None:
                # the first worker save the results into the cache file
                app_state = AppState()
                if app_state._global_rank == 0:
                    with open(cache_data_path, 'wb') as f:
                        pickle.dump(self.examples, f)
                    logging.info(f'save the data to the cache file {cache_data_path}')

    def load_data(self, dataset):
        """
        Loads a dataset by filling in the task templates specified in the config file
        with the information from each training/inference example. Converts all input 
        text into token ids. Also replaces the <|VIRTUAL_PROMPT_#|> placeholders in 
        the task templates with the actual virtual prompt token ids. 

        params:
            dataset: A list of json objects or a dictionary objects each
                     containing the information needed for a training example
        """
        skipped = 0

        for json_line in tqdm(dataset):

            # Read example dict or load the information for a single example from .json file
            if type(json_line) == dict:
                doc = json_line
            else:
                doc = json.loads(json_line)

            taskname = doc["taskname"]
            prompt_template = self.task_templates[taskname]["prompt_template"]
            prompt_template_fields = self.task_templates[taskname]["prompt_template_fields"]
            total_virtual_tokens = self.task_templates[taskname]["total_virtual_tokens"]
            virtual_token_splits = self.task_templates[taskname]["virtual_token_splits"]
            truncation_field = self.task_templates[taskname]['truncate_field']
            answer_only_loss = self.task_templates[taskname]["answer_only_loss"]
            answer_field = self.task_templates[taskname]["answer_field"]

            input_example = prompt_template

            self._input_sanity_checks(
                total_virtual_tokens,
                virtual_token_splits,
                prompt_template,
                prompt_template_fields,
                truncation_field,
                answer_only_loss,
                answer_field,
                doc,
            )

            # Format the input example according to the template
            input_example = self._insert_text_in_template(input_example, prompt_template_fields, doc)
            input_example = self._insert_virtual_token_placeholders(input_example, virtual_token_splits)
            input_ids = self.tokenizer.text_to_ids(input_example)

            # Add BOS/EOS if desired, adds EOS by default
            if self.add_bos:
                input_ids = [self.tokenizer.bos_id] + input_ids
            if self.add_eos:
                input_ids = input_ids + [self.tokenizer.eos_id]

            # Try to truncate input text to fit into the max sequence length
            if len(input_ids) > self.max_seq_length:
                input_ids = self._truncate_input(
                    truncation_field,
                    input_ids,
                    taskname,
                    doc,
                    prompt_template,
                    prompt_template_fields,
                    virtual_token_splits,
                )

            # Skip example if the final length doesn't fit length requirements even after truncation
            if self.min_seq_length <= len(input_ids) <= self.max_seq_length:
                if self.virtual_prompt_source == VirtualPromptSource.PROMPT_ENCODER:
                    taskname_id = self.tokenizer.text_to_ids(taskname)

                elif self.virtual_prompt_source == VirtualPromptSource.PROMPT_TABLE:
                    taskname_id = self.task_templates[taskname]["task_id_num"]

                elif self.virtual_prompt_source == VirtualPromptSource.NO_PROMPT:
                    taskname_id = -1
                else:
                    raise ValueError("Invalid virtual prompt source specified")

                # Find answer field indices if training and answer_only_loss is True
                answer_start_idx = None
                if answer_only_loss and self.for_train:
                    answer_start_idx = self._find_answer_start(taskname, input_ids, answer_field, doc)

                self.examples.append((taskname_id, input_ids, answer_start_idx))
            else:
                skipped += 1

        logging.info(f'Skipped {skipped} sentences, sequence length too short or too long even after truncation')

    def _input_sanity_checks(
        self,
        total_virtual_tokens,
        virtual_token_splits,
        prompt_template,
        prompt_template_fields,
        truncation_field,
        answer_only_loss,
        answer_field,
        doc,
    ):
        # Sanity check amount of virtual token
        assert (
            total_virtual_tokens < self.max_seq_length
        ), "virtual prompt tokens should not exceed max sequence length"

        # Make sure virtual token splits add up to the total number of virtual tokens
        assert (
            sum(virtual_token_splits) == total_virtual_tokens
        ), "Sum of prompt token split values must equal total number of prompt tokens"

        # Make sure number of virtual prompt locations match the number of virtual prompt splits
        assert prompt_template.count('<|VIRTUAL_PROMPT_') == len(
            virtual_token_splits
        ), "The number of '<|VIRTUAL_PROMPT_n|>' markers and the number of prompt token splits must match"

        # Check if input example has fields not present in template
        keys_not_in_template = list(set(doc.keys()) - set(prompt_template_fields) - set(['taskname']))
        assert (
            len(keys_not_in_template) == 0
        ), f"Examples in your dataset contain the fields: {keys_not_in_template} that are not in the task template."

        # Answer field checks
        if answer_only_loss and self.for_train:
            assert answer_field is not None, "If answer_only_loss=True, an answer_field must be given"
            assert (
                answer_field in doc.keys()
            ), f"answer_only_loss=True but the given answer_field '{answer_field}' is not in data json"
            assert truncation_field != answer_field, "Answer field and truncation field should not match"

            answer_placeholder = "{" + answer_field + "}"
            answer_placeholder_len = len(answer_placeholder)
            placeholder_start = len(prompt_template) - answer_placeholder_len
            assert prompt_template[placeholder_start:] == answer_placeholder, "Answer field must be at prompt end"

    def _insert_text_in_template(self, input_example, prompt_template_fields, doc):
        """ Format the input example according to the template """
        for field in prompt_template_fields:
            if field in doc.keys():
                field_text = doc[field]
                input_example = input_example.replace('{' + field + '}', field_text)

            # If some fields from the template aren't present, e.g. {answer} during inference
            # just remove that field from the template, leaving the space blank
            else:
                input_example = input_example.replace('{' + field + '}', "")
                input_example = input_example.strip()

        return input_example

    def _insert_virtual_token_placeholders(self, input_example, virtual_token_splits):
        """ Insert the correct number of pseudo tokens at the <|VIRTUAL_PROMPT_n|> markers """
        total_inserted_tokens = 0

        for idx in range(len(virtual_token_splits)):
            split_start = total_inserted_tokens
            split_end = total_inserted_tokens + virtual_token_splits[idx]
            pseudo_tokens_for_split = "".join(self.pseudo_tokens[split_start:split_end])
            input_example = input_example.replace(f'<|VIRTUAL_PROMPT_{idx}|>', pseudo_tokens_for_split)
            total_inserted_tokens = split_end

        return input_example

    def _truncate_input(
        self, truncation_field, input_ids, taskname, doc, prompt_template, prompt_template_fields, virtual_token_splits
    ):
        """ Try to truncate input text to fit into the max sequence length """
        logging.info(
            f"Input greater than max sequence length. Attempting to truncate: '{truncation_field}' in task: '{taskname}'"
        )

        # Truncate the text ids in this part of input to try and fit max sequence length
        if truncation_field is not None and truncation_field in doc.keys():
            truncation_length = (len(input_ids) - self.max_seq_length) + 1
            field_text = doc[truncation_field]

            # Truncate field text
            field_text_ids = self.tokenizer.text_to_ids(field_text)
            truncated_text_ids = field_text_ids[: -min(truncation_length, len(field_text_ids))]
            truncated_field_text = self.tokenizer.ids_to_text(truncated_text_ids)
            doc[truncation_field] = truncated_field_text

            # Re-insert the truncated text string into the text prompt
            input_example = prompt_template
            input_example = self._insert_text_in_template(input_example, prompt_template_fields, doc)
            input_example = self._insert_virtual_token_placeholders(input_example, virtual_token_splits)

            # Re-tokenize the whole prompt
            input_ids = self.tokenizer.text_to_ids(input_example)

        return input_ids

    def _find_answer_start(self, taskname, input_ids, answer_field, doc):
        """ Find the token ids corresponding to the answer start, for loss masking purposes.
            Assumes the answer is always at the end of the prompt.
        """
        answer_text = doc[answer_field]
        answer_text = self._add_leading_space(taskname, answer_field, answer_text)
        answer_text_ids = self.tokenizer.text_to_ids(answer_text)
        num_answer_text_ids = len(answer_text_ids)

        if self.add_eos:
            num_answer_text_ids += 1

        answer_start_idx = len(input_ids) - num_answer_text_ids

        return answer_start_idx

    def _add_leading_space(self, taskname, field_name, field_text):
        """ Add leading space to text if there is a space before it in the template """
        prompt_template = self.task_templates[taskname]["prompt_template"]
        field_text_start = prompt_template.find("{" + field_name + "}")
        if field_text_start != 0 and prompt_template[field_text_start - 1] == " ":
            field_text = " " + field_text

        return field_text

    def __len__(self):
        return len(self.examples)

    def __getitem__(self, idx):
        return self.examples[idx]

    def collate_fn(self, batch, tp_workers=0):
        """ Prepares input_ids, labels, loss mask, attention_mask, and position ids for global batch """
        taskname_ids, input_ids, answer_starts = zip(*batch)

        # Pad taskname_ids to be the same length for the prompt encoder
        if self.virtual_prompt_source == VirtualPromptSource.PROMPT_ENCODER:
            max_taskname_length = max(len(ids) for ids in taskname_ids)
            taskname_ids = [ids + [self.pad_token_id] * (max_taskname_length - len(ids)) for ids in taskname_ids]
            taskname_ids = torch.tensor(taskname_ids)

        # Task ids are just used for a look up embeddings for prompt-table
        elif self.virtual_prompt_source in [VirtualPromptSource.PROMPT_TABLE, VirtualPromptSource.NO_PROMPT]:
            taskname_ids = torch.tensor(taskname_ids)

        # Get max sequence length of batch
        batch_max = max(len(ids) for ids in input_ids)

        if tp_workers > 1:
            # more sure the sequence length is multiply of number of tp_workers, needed for sequence parallel.
            resi_padding = (tp_workers - (batch_max - 1) % tp_workers) % tp_workers
        else:
            resi_padding = 0
        batch_max += resi_padding
        input_ids, loss_mask = self.pad_batch_and_build_loss_mask(input_ids, batch_max, answer_starts)
        # Should be a label for every token in batch, label is the next token
        labels = input_ids[:, 1:].contiguous()
        input_ids = input_ids[:, :-1].contiguous()
        batch_max -= 1

        # Loss mask should align with labels
        loss_mask = loss_mask[:, 1:].contiguous()

        # Using causal attention mask for whole input
        batch_size = len(input_ids)
        attention_mask = torch.tril(torch.ones((batch_size, batch_max, batch_max))).view(
            batch_size, 1, batch_max, batch_max
        )

        # Convert attention mask from float to bool
        attention_mask = attention_mask < 0.5
        position_ids = build_position_ids(input_ids)

        return input_ids, labels, loss_mask, position_ids, attention_mask, taskname_ids

    def pad_batch_and_build_loss_mask(self, input_ids, batch_max, answer_starts):
        """ Pad input_ids in batch to max batch length while building loss mask """
        batch_loss_masks = []
        padded_input_ids = []
        for ids, answer_start_idx in zip(input_ids, answer_starts):
            if answer_start_idx is not None:
                # Loss mask where answer tokens are 1.0 and all other tokens are 0.0
                loss_mask = [float(idx >= answer_start_idx) for idx in range(len(ids))]
            else:
                # Loss mask where virtual tokens are 0.0 and all other tokens are 1.0
                loss_mask = [float(token_id not in self.pseudo_token_ids) for token_id in ids]

            # Pad to max length
            input_length = len(ids)
            padding_length = batch_max - input_length
            pad_extend = [self.pad_token_id] * padding_length
            ids = ids + pad_extend
            padded_input_ids.append(ids)

            # Account for padding in loss mask
            loss_mask.extend([0.0] * padding_length)
            batch_loss_masks.append(torch.tensor(loss_mask, dtype=torch.float))

        # Make into torch tensors
        padded_input_ids = torch.tensor(padded_input_ids, dtype=torch.long)
        batch_loss_masks = torch.stack(batch_loss_masks)

        return padded_input_ids, batch_loss_masks

    def inference_collate_fn(self, batch):
        """
        Used for loading inference data. 
        """
        task_id_nums, input_ids, answer_starts = zip(*batch)
        input_lengths = torch.cuda.LongTensor([len(inputs) for inputs in input_ids])
        task_id_nums = torch.cuda.LongTensor(task_id_nums)
        batch_max = input_lengths.max().item()
        batch_max += self.tokens_to_generate

        input_ids, _ = self.pad_batch_and_build_loss_mask(input_ids, batch_max, answer_starts)
        input_ids = input_ids.cuda()
        input_ids = torch.cuda.LongTensor(input_ids)

<<<<<<< HEAD
        input_ids_file.write(json.dumps({
            "input_ids": input_ids.tolist(),
            "input_id_lengths": input_lengths.tolist()
        }))
        input_ids_file.write("\n")

        return task_id_nums, (input_ids, input_lengths)


def find_subsequence_location(sequence, subsequence):
    """ Finds the start and end index of the first occurance 
        of a given subsequence within a larger list. Returns 
        the two indices corresponding to the postition of 
        the first and last token of the subseqeunce.
        Assumes subsequence is known to be in sequence. 
    """
    assert len(sequence) >= len(subsequence), "subsequence too long"

    start_idx = None
    next_subseq_token = subsequence[0]
    next_subsequence_idx = 1

    for seq_idx, token in enumerate(sequence):
        if token == next_subseq_token:
            if start_idx is None:
                start_idx = seq_idx

            if next_subsequence_idx == len(subsequence):
                end_idx = seq_idx
                return start_idx, end_idx
            else:
                next_subseq_token = subsequence[next_subsequence_idx]
                next_subsequence_idx += 1
        else:
            start_idx = None
            next_subseq_token = subsequence[0]
            next_subsequence_idx = 1

    raise ValueError("Subsequence not found in sequence")
=======
        return task_id_nums, (input_ids, input_lengths)
>>>>>>> e1b3f5e2
<|MERGE_RESOLUTION|>--- conflicted
+++ resolved
@@ -422,46 +422,10 @@
         input_ids = input_ids.cuda()
         input_ids = torch.cuda.LongTensor(input_ids)
 
-<<<<<<< HEAD
         input_ids_file.write(json.dumps({
             "input_ids": input_ids.tolist(),
             "input_id_lengths": input_lengths.tolist()
         }))
         input_ids_file.write("\n")
 
-        return task_id_nums, (input_ids, input_lengths)
-
-
-def find_subsequence_location(sequence, subsequence):
-    """ Finds the start and end index of the first occurance 
-        of a given subsequence within a larger list. Returns 
-        the two indices corresponding to the postition of 
-        the first and last token of the subseqeunce.
-        Assumes subsequence is known to be in sequence. 
-    """
-    assert len(sequence) >= len(subsequence), "subsequence too long"
-
-    start_idx = None
-    next_subseq_token = subsequence[0]
-    next_subsequence_idx = 1
-
-    for seq_idx, token in enumerate(sequence):
-        if token == next_subseq_token:
-            if start_idx is None:
-                start_idx = seq_idx
-
-            if next_subsequence_idx == len(subsequence):
-                end_idx = seq_idx
-                return start_idx, end_idx
-            else:
-                next_subseq_token = subsequence[next_subsequence_idx]
-                next_subsequence_idx += 1
-        else:
-            start_idx = None
-            next_subseq_token = subsequence[0]
-            next_subsequence_idx = 1
-
-    raise ValueError("Subsequence not found in sequence")
-=======
-        return task_id_nums, (input_ids, input_lengths)
->>>>>>> e1b3f5e2
+        return task_id_nums, (input_ids, input_lengths)