{
 "cells": [
  {
   "cell_type": "markdown",
   "metadata": {},
   "source": [
    "# Automatic Speech Recognition with Speaker Diarization"
   ]
  },
  {
   "cell_type": "code",
   "execution_count": null,
   "metadata": {},
   "outputs": [],
   "source": [
    "\"\"\"\n",
    "You can run either this notebook locally (if you have all the dependencies and a GPU) or on Google Colab.\n",
    "\n",
    "Instructions for setting up Colab are as follows:\n",
    "1. Open a new Python 3 notebook.\n",
    "2. Import this notebook from GitHub (File -> Upload Notebook -> \"GITHUB\" tab -> copy/paste GitHub URL)\n",
    "3. Connect to an instance with a GPU (Runtime -> Change runtime type -> select \"GPU\" for hardware accelerator)\n",
    "4. Run this cell to set up dependencies.\n",
    "\"\"\"\n",
    "# If you're using Google Colab and not running locally, run this cell.\n",
    "\n",
    "## Install dependencies\n",
    "!pip install wget\n",
    "!apt-get install sox libsndfile1 ffmpeg\n",
    "!pip install text-unidecode\n",
    "\n",
    "# ## Install NeMo\n",
    "BRANCH = 'main'\n",
    "!python -m pip install git+https://github.com/NVIDIA/NeMo.git@$BRANCH#egg=nemo_toolkit[asr]\n",
    "\n",
    "## Install TorchAudio\n",
    "!pip install torchaudio -f https://download.pytorch.org/whl/torch_stable.html"
   ]
  },
  {
   "cell_type": "markdown",
   "metadata": {},
   "source": [
    "# Introduction"
   ]
  },
  {
   "cell_type": "markdown",
   "metadata": {},
   "source": [
    "Speaker diarization lets us figure out \"who spoke when\" in the transcription. Without speaker diarization, we cannot distinguish the speakers in the transcript generated from automatic speech recognition (ASR). Nowadays, ASR combined with speaker diarization has shown immense use in many tasks, ranging from analyzing meeting transcription to media indexing. \n",
    "\n",
    "In this tutorial, we demonstrate how we can get ASR transcriptions combined with speaker labels. Since we don't include a detailed process of getting ASR results or diarization results, please refer to the following links for more in-depth description.\n",
    "\n",
    "If you need detailed understanding of transcribing words with ASR, refer to this [ASR Tutorial](https://github.com/NVIDIA/NeMo/blob/stable/tutorials/asr/ASR_with_NeMo.ipynb) tutorial.\n",
    "\n",
    "\n",
    "For detailed parameter setting and execution of speaker diarization, refer to this [Diarization Inference](https://github.com/NVIDIA/NeMo/blob/stable/tutorials/speaker_tasks/Speaker_Diarization_Inference.ipynb) tutorial.\n",
    "\n",
    "\n",
    "An example script that runs ASR and speaker diarization together can be found at [ASR with Diarization](https://github.com/NVIDIA/NeMo/blob/main/examples/speaker_tasks/diarization/clustering_diarizer/offline_diar_with_asr_infer.py).\n",
    "\n",
    "### Speaker diarization in ASR pipeline\n",
    "\n",
    "Speaker diarization results in ASR pipeline should align well with ASR output. Thus, we use ASR output to create Voice Activity Detection (VAD) timestamps to obtain segments we want to diarize. The segments we obtain from the VAD timestamps are further segmented into sub-segments in the speaker diarization step. Finally, after obtaining the speaker labels from speaker diarization, we match the decoded words with speaker labels to generate a transcript with speaker labels.\n",
    "\n",
    "    ASR → VAD timestamps and decoded words → speaker diarization → speaker label matching"
   ]
  },
  {
   "cell_type": "code",
   "execution_count": null,
   "metadata": {},
   "outputs": [],
   "source": [
    "import nemo.collections.asr as nemo_asr\n",
    "import numpy as np\n",
    "from IPython.display import Audio, display\n",
    "import librosa\n",
    "import os\n",
    "import wget\n",
    "import matplotlib.pyplot as plt\n",
    "\n",
    "import nemo\n",
    "import glob\n",
    "\n",
    "import pprint\n",
    "pp = pprint.PrettyPrinter(indent=4)"
   ]
  },
  {
   "cell_type": "markdown",
   "metadata": {},
   "source": [
    "We demonstrate this tutorial using a merged AN4 audioclip. The merged audioclip contains the speech of two speakers (male and female) reading dates in different formats. Run the following script to download the audioclip and play it."
   ]
  },
  {
   "cell_type": "code",
   "execution_count": null,
   "metadata": {},
   "outputs": [],
   "source": [
    "ROOT = os.getcwd()\n",
    "data_dir = os.path.join(ROOT,'data')\n",
    "os.makedirs(data_dir, exist_ok=True)\n",
    "\n",
    "an4_audio_url = \"https://nemo-public.s3.us-east-2.amazonaws.com/an4_diarize_test.wav\"\n",
    "if not os.path.exists(os.path.join(data_dir,'an4_diarize_test.wav')):\n",
    "    AUDIO_FILENAME = wget.download(an4_audio_url, data_dir)\n",
    "else:\n",
    "    AUDIO_FILENAME = os.path.join(data_dir,'an4_diarize_test.wav')\n",
    "\n",
    "audio_file_list = glob.glob(f\"{data_dir}/*.wav\")\n",
    "print(\"Input audio file list: \\n\", audio_file_list)\n",
    "\n",
    "signal, sample_rate = librosa.load(AUDIO_FILENAME, sr=None)\n",
    "display(Audio(signal,rate=sample_rate))"
   ]
  },
  {
   "cell_type": "markdown",
   "metadata": {},
   "source": [
    "`display_waveform()` and `get_color()` functions are defined for displaying the waveform with diarization results."
   ]
  },
  {
   "cell_type": "code",
   "execution_count": null,
   "metadata": {},
   "outputs": [],
   "source": [
    "def display_waveform(signal,text='Audio',overlay_color=[]):\n",
    "    fig,ax = plt.subplots(1,1)\n",
    "    fig.set_figwidth(20)\n",
    "    fig.set_figheight(2)\n",
    "    plt.scatter(np.arange(len(signal)),signal,s=1,marker='o',c='k')\n",
    "    if len(overlay_color):\n",
    "        plt.scatter(np.arange(len(signal)),signal,s=1,marker='o',c=overlay_color)\n",
    "    fig.suptitle(text, fontsize=16)\n",
    "    plt.xlabel('time (secs)', fontsize=18)\n",
    "    plt.ylabel('signal strength', fontsize=14);\n",
    "    plt.axis([0,len(signal),-0.5,+0.5])\n",
    "    time_axis,_ = plt.xticks();\n",
    "    plt.xticks(time_axis[:-1],time_axis[:-1]/sample_rate);\n",
    "    \n",
    "COLORS=\"b g c m y\".split()\n",
    "\n",
    "def get_color(signal,speech_labels,sample_rate=16000):\n",
    "    c=np.array(['k']*len(signal))\n",
    "    for time_stamp in speech_labels:\n",
    "        start,end,label=time_stamp.split()\n",
    "        start,end = int(float(start)*16000),int(float(end)*16000),\n",
    "        if label == \"speech\":\n",
    "            code = 'red'\n",
    "        else:\n",
    "            code = COLORS[int(label.split('_')[-1])]\n",
    "        c[start:end]=code\n",
    "    \n",
    "    return c "
   ]
  },
  {
   "cell_type": "markdown",
   "metadata": {},
   "source": [
    "Using the above function, we can display the waveform of the example audio clip. "
   ]
  },
  {
   "cell_type": "code",
   "execution_count": null,
   "metadata": {},
   "outputs": [],
   "source": [
    "display_waveform(signal)"
   ]
  },
  {
   "cell_type": "markdown",
   "metadata": {},
   "source": [
    "### Parameter setting for ASR and diarization\n",
    "First, we need to setup the following parameters for ASR and diarization. We start our demonstration by first transcribing the audio recording using our pretrained ASR model `QuartzNet15x5Base-En` and use the CTC output probabilities to get timestamps for the spoken words. We then use these timestamps to get speaker label information using the speaker diarizer model. "
   ]
  },
  {
   "cell_type": "code",
   "execution_count": null,
   "metadata": {},
   "outputs": [],
   "source": [
    "from omegaconf import OmegaConf\n",
    "import shutil\n",
    "DOMAIN_TYPE = \"meeting\" # Can be meeting or telephonic based on domain type of the audio file\n",
    "CONFIG_FILE_NAME = f\"diar_infer_{DOMAIN_TYPE}.yaml\"\n",
    "\n",
    "CONFIG_URL = f\"https://raw.githubusercontent.com/NVIDIA/NeMo/main/examples/speaker_tasks/diarization/conf/inference/{CONFIG_FILE_NAME}\"\n",
    "\n",
    "if not os.path.exists(os.path.join(data_dir,CONFIG_FILE_NAME)):\n",
    "    CONFIG = wget.download(CONFIG_URL, data_dir)\n",
    "else:\n",
    "    CONFIG = os.path.join(data_dir,CONFIG_FILE_NAME)\n",
    "\n",
    "cfg = OmegaConf.load(CONFIG)\n",
    "print(OmegaConf.to_yaml(cfg))"
   ]
  },
  {
   "cell_type": "markdown",
   "metadata": {},
   "source": [
    "Speaker Diarization scripts commonly expects following arguments:\n",
    "1. manifest_filepath : Path to manifest file containing json lines of format: `{\"audio_filepath\": \"/path/to/audio_file\", \"offset\": 0, \"duration\": null, \"label\": \"infer\", \"text\": \"-\", \"num_speakers\": null, \"rttm_filepath\": \"/path/to/rttm/file\", \"uem_filepath\"=\"/path/to/uem/filepath\"}`\n",
    "2. out_dir : directory where outputs and intermediate files are stored. \n",
    "3. oracle_vad: If this is true then we extract speech activity labels from rttm files, if False then either \n",
    "4. vad.model_path or external_manifestpath containing speech activity labels has to be passed. \n",
    "\n",
    "Mandatory fields are `audio_filepath`, `offset`, `duration`, `label` and `text`. For the rest if you would like to evaluate with a known number of speakers pass the value else `null`. If you would like to score the system with known rttms then that should be passed as well, else `null`. uem file is used to score only part of your audio for evaluation purposes, hence pass if you would like to evaluate on it else `null`.\n",
    "\n",
    "\n",
    "**Note:** we expect audio and corresponding RTTM to have **same base name** and the name should be **unique**. \n",
    "\n",
    "For example: if audio file name is **test_an4**.wav, if provided we expect corresponding rttm file name to be **test_an4**.rttm (note the matching **test_an4** base name)\n"
   ]
  },
  {
   "cell_type": "markdown",
   "metadata": {},
   "source": [
    "Lets create a manifest file with the an4 audio and rttm available. If you have more than one file you may also use the script `NeMo/scripts/speaker_tasks/pathfiles_to_diarize_manifest.py` to generate a manifest file from a list of audio files. In addition, you can optionally include rttm files to evaluate the diarization results."
   ]
  },
  {
   "cell_type": "code",
   "execution_count": null,
   "metadata": {},
   "outputs": [],
   "source": [
    "# Create a manifest file for input with below format. \n",
    "# {\"audio_filepath\": \"/path/to/audio_file\", \"offset\": 0, \"duration\": null, \"label\": \"infer\", \"text\": \"-\", \n",
    "# \"num_speakers\": null, \"rttm_filepath\": \"/path/to/rttm/file\", \"uem_filepath\"=\"/path/to/uem/filepath\"}\n",
    "import json\n",
    "meta = {\n",
    "    'audio_filepath': AUDIO_FILENAME, \n",
    "    'offset': 0, \n",
    "    'duration':None, \n",
    "    'label': 'infer', \n",
    "    'text': '-', \n",
    "    'num_speakers': None, \n",
    "    'rttm_filepath': None, \n",
    "    'uem_filepath' : None\n",
    "}\n",
    "with open(os.path.join(data_dir,'input_manifest.json'),'w') as fp:\n",
    "    json.dump(meta,fp)\n",
    "    fp.write('\\n')\n",
    "\n",
    "cfg.diarizer.manifest_filepath = os.path.join(data_dir,'input_manifest.json')\n",
    "!cat {cfg.diarizer.manifest_filepath}"
   ]
  },
  {
   "cell_type": "markdown",
   "metadata": {},
   "source": [
    "Let's set the parameters required for diarization. In this tutorial, we obtain voice activity labels from ASR, which is set through parameter `cfg.diarizer.asr.parameters.asr_based_vad`."
   ]
  },
  {
   "cell_type": "code",
   "execution_count": null,
   "metadata": {},
   "outputs": [],
   "source": [
    "pretrained_speaker_model='titanet_large'\n",
    "cfg.diarizer.manifest_filepath = cfg.diarizer.manifest_filepath\n",
    "cfg.diarizer.out_dir = data_dir #Directory to store intermediate files and prediction outputs\n",
    "cfg.diarizer.speaker_embeddings.model_path = pretrained_speaker_model\n",
    "cfg.diarizer.clustering.parameters.oracle_num_speakers=False\n",
    "\n",
    "# Using Neural VAD and Conformer ASR \n",
    "cfg.diarizer.vad.model_path = 'vad_multilingual_marblenet'\n",
    "cfg.diarizer.asr.model_path = 'stt_en_conformer_ctc_large'\n",
    "cfg.diarizer.oracle_vad = False # ----> Not using oracle VAD \n",
    "cfg.diarizer.asr.parameters.asr_based_vad = False"
   ]
  },
  {
   "cell_type": "markdown",
   "metadata": {},
   "source": [
    "### Run ASR and get word timestamps\n",
    "Before we run speaker diarization, we should run ASR and get the ASR output to generate decoded words and timestamps for those words. Let's import `ASR_TIMESTAMPS` class and create `asr_ts_decoder` instance that returns an ASR model. Using this ASR model, the following two variables are obtained from `asr_ts_decoder.run_ASR()` function."
   ]
  },
  {
   "cell_type": "markdown",
   "metadata": {},
   "source": [
    "- word_hyp Dict[str, List[str]]: contains the sequence of words.\n",
    "- word_ts_hyp Dict[str, List[int]]: contains frame level index of the start and the end of each word."
   ]
  },
  {
   "cell_type": "code",
   "execution_count": null,
   "metadata": {},
   "outputs": [],
   "source": [
    "from nemo.collections.asr.parts.utils.decoder_timestamps_utils import ASR_TIMESTAMPS\n",
    "asr_ts_decoder = ASR_TIMESTAMPS(cfg.diarizer)\n",
    "asr_model = asr_ts_decoder.set_asr_model()\n",
    "word_hyp, word_ts_hyp = asr_ts_decoder.run_ASR(asr_model)\n",
    "\n",
    "print(\"Decoded word output dictionary: \\n\", word_hyp['an4_diarize_test'])\n",
    "print(\"Word-level timestamps dictionary: \\n\", word_ts_hyp['an4_diarize_test'])"
   ]
  },
  {
   "cell_type": "markdown",
   "metadata": {},
   "source": [
    "Let's create an instance `asr_diar_offline` from OfflineDiarWithASR class, which matches diarization results with ASR outputs. We pass ``cfg.diarizer`` to setup the parameters for both ASR and diarization. We also set `word_ts_anchor_offset` variable that determines the anchor position of each word. Here, we use the default value from `asr_ts_decoder` instance."
   ]
  },
  {
   "cell_type": "code",
   "execution_count": null,
   "metadata": {},
   "outputs": [],
   "source": [
    "from nemo.collections.asr.parts.utils.diarization_utils import OfflineDiarWithASR\n",
    "asr_diar_offline = OfflineDiarWithASR(cfg.diarizer)\n",
    "asr_diar_offline.word_ts_anchor_offset = asr_ts_decoder.word_ts_anchor_offset"
   ]
  },
  {
   "cell_type": "markdown",
   "metadata": {},
   "source": [
    "`asr_diar_offline` instance is now ready. As a next step, we run diarization."
   ]
  },
  {
   "cell_type": "markdown",
   "metadata": {},
   "source": [
    "### Run diarization with the extracted word timestamps"
   ]
  },
  {
   "cell_type": "markdown",
   "metadata": {},
   "source": [
    "Now that all the components for diarization is ready, let's run diarization by calling `run_diarization()` function. `run_diarization()` will return two different variables : `diar_hyp` and `diar_score`. `diar_hyp` is diarization inference result which is written in `[start time] [end time] [speaker]` format. `diar_score` contains `None` since we did not provide `rttm_filepath` in the input manifest file."
   ]
  },
  {
   "cell_type": "code",
   "execution_count": null,
   "metadata": {},
   "outputs": [],
   "source": [
    "diar_hyp, diar_score = asr_diar_offline.run_diarization(cfg, word_ts_hyp)\n",
    "print(\"Diarization hypothesis output: \\n\", diar_hyp['an4_diarize_test'])"
   ]
  },
  {
   "cell_type": "markdown",
   "metadata": {},
   "source": [
    "`run_diarization()` function also creates `an4_diarize_test.rttm` file. Let's check what is written in this `rttm` file."
   ]
  },
  {
   "cell_type": "code",
   "execution_count": null,
   "metadata": {},
   "outputs": [],
   "source": [
    "def read_file(path_to_file):\n",
    "    with open(path_to_file) as f:\n",
    "        contents = f.read().splitlines()\n",
    "    return contents\n",
    "\n",
    "predicted_speaker_label_rttm_path = f\"{data_dir}/pred_rttms/an4_diarize_test.rttm\"\n",
    "pred_rttm = read_file(predicted_speaker_label_rttm_path)\n",
    "\n",
    "pp.pprint(pred_rttm)\n",
    "\n",
    "from nemo.collections.asr.parts.utils.speaker_utils import rttm_to_labels\n",
    "pred_labels = rttm_to_labels(predicted_speaker_label_rttm_path)\n",
    "\n",
    "color = get_color(signal, pred_labels)\n",
    "display_waveform(signal,'Audio with Speaker Labels', color)\n",
    "display(Audio(signal,rate=16000))"
   ]
  },
  {
   "cell_type": "markdown",
   "metadata": {},
   "source": [
    "### Check the speaker-labeled ASR transcription output\n",
    "\n",
    "Now we've done all the processes for running ASR and diarization, let's match the diarization result with the ASR result and get the final output. `get_transcript_with_speaker_labels()` function in `asr_diar_offline` matches diarization output `diar_hyp` with `word_hyp` using the timestamp information from `word_ts_hyp`. "
   ]
  },
  {
   "cell_type": "code",
   "execution_count": null,
   "metadata": {},
   "outputs": [],
   "source": [
    "trans_info_dict = asr_diar_offline.get_transcript_with_speaker_labels(diar_hyp, word_hyp, word_ts_hyp)"
   ]
  },
  {
   "cell_type": "markdown",
   "metadata": {},
   "source": [
    "After running `get_transcript_with_speaker_labels()` function, the transcription output will be located in `./pred_rttms` folder, which shows **start time to end time of the utterance, speaker ID, and words spoken** during the notified time."
   ]
  },
  {
   "cell_type": "code",
   "execution_count": null,
   "metadata": {},
   "outputs": [],
   "source": [
    "transcription_path_to_file = f\"{data_dir}/pred_rttms/an4_diarize_test.txt\"\n",
    "transcript = read_file(transcription_path_to_file)\n",
    "pp.pprint(transcript)"
   ]
  },
  {
   "cell_type": "markdown",
   "metadata": {},
   "source": [
    "Another output is transcription output in JSON format, which is saved in `./pred_rttms/an4_diarize_test.json`. \n",
    "\n",
    "In the JSON format output, we include information such as **transcription, estimated number of speakers (variable named `speaker_count`), start and end time of each word and most importantly, speaker label for each word.**"
   ]
  },
  {
   "cell_type": "code",
   "execution_count": null,
   "metadata": {},
   "outputs": [],
   "source": [
    "transcription_path_to_file = f\"{data_dir}/pred_rttms/an4_diarize_test.json\"\n",
    "json_contents = read_file(transcription_path_to_file)\n",
    "pp.pprint(json_contents)"
   ]
  },
  {
   "cell_type": "markdown",
   "metadata": {},
   "source": [
    "### Evaluation of Speaker Diarization with ASR (Multi-speaker ASR)"
   ]
  },
  {
   "cell_type": "markdown",
   "metadata": {},
   "source": [
    "When it comes to ASR, we use word error rate (WER) to measure the accuracy of an ASR model's performance on speech to text (STT) tasks. For speaker diarization, we use diarization error rate (DER), but DER does not include the accuracy of the ASR system. \n",
    "\n",
    "To overcome such limitations, concatenated minimum-permutation word error rate (**cpWER**) is proposed as a new scoring method which can evaluate speaker diarization and speech recognition performance at the same time.\n",
    "\n",
    "cpWER is calculated by going through the following steps.\n",
    "\n",
    "1. Concatenate all utterances of each speaker for both reference and hypothesis files.\n",
    "2. Compute the WER between the reference and all possible speaker permutations of the hypothesis.\n",
    "3. Pick the lowest WER among them (this is assumed to be the best permutation.\n",
    "\n",
    "cpWER was proposed in [this article](https://arxiv.org/pdf/2004.09249.pdf) about CHiME-6 Challenge.\n",
    "\n",
    "For our example file `an4_diarize_test.wav`, we pick the lowest WER value from the two permutations as follows:"
   ]
  },
  {
   "cell_type": "code",
   "execution_count": null,
   "metadata": {},
   "outputs": [],
   "source": [
    "hyp1 = \"eleven twenty seven fifty seven october twenty fourth nineteen seventy\"\n",
    "hyp2 = \"october twenty fourth nineteen seventy eleven twenty seven fifty seven\""
   ]
  },
  {
   "cell_type": "markdown",
   "metadata": {},
   "source": [
    "#### Session-by-session evaluation with a CTM file"
   ]
  },
  {
   "cell_type": "markdown",
   "metadata": {},
   "source": [
    "To calculate cpWER value, we need to prepare word sequence lists and CTM files. The word sequence list can be obtained from the `trans_info_dict` variable that is obtained from the function named `get_transcript_with_speaker_labels`.\n",
    "\n",
    "Each word in a word sequence list should be annotated as in the following example.\n",
    "```\n",
    "{'word': 'hello', \n",
    "'start_time': 12.2, \n",
    "'end_time': 12.54, \n",
    "'speaker_label': 'speaker_0'}\n",
    "```"
   ]
  },
  {
   "cell_type": "code",
   "execution_count": null,
   "metadata": {
    "scrolled": true
   },
   "outputs": [],
   "source": [
    "from nemo.collections.asr.parts.utils.speaker_utils import get_uniqname_from_filepath\n",
    "\n",
    "word_seq_lists = []\n",
    "uniq_id = \"an4_diarize_test\"\n",
    "\n",
    "# Add the list in `trans_info_dict[uniq_id]['words']`.\n",
    "word_seq_lists.append(trans_info_dict[uniq_id]['words'])\n",
    "\n",
    "# Print the first session in `word_seq_lists`.\n",
    "print(\"word_seq_lists:\\n\", word_seq_lists[0])"
   ]
  },
  {
   "cell_type": "markdown",
   "metadata": {},
   "source": [
    "We also need CTM files as reference transcripts. The columns of a CTM file indicate the following items:\n",
    "\n",
    "`<session name> <channel ID> <start time> <duration> <word> <confidence>`\n",
    "- Example:\n",
    "`diar_session_123 speaker_3 13.2 0.25 hi 0`\n",
    "\n",
    "For the purpose of creating the reference annotations, we use `<channel ID>` for speaker labels and assign 0 to `<confidence>`. The reference CTM file for the `an4_diarize_test.wav` looks like the following:"
   ]
  },
  {
   "cell_type": "code",
   "execution_count": null,
   "metadata": {},
   "outputs": [],
   "source": [
    "an4_diarize_test_ctm = \\\n",
    "[\"an4_diarize_test speaker_0 0.4 0.51 eleven 0\",\n",
    "\"an4_diarize_test speaker_0 0.95 0.32 twenty 0\",\n",
    "\"an4_diarize_test speaker_0 1.35 0.55 seven 0\",\n",
    "\"an4_diarize_test speaker_0 1.96 0.32 fifty 0\",\n",
    "\"an4_diarize_test speaker_0 2.32 0.75 seven 0\",\n",
    "\"an4_diarize_test speaker_1 3.12 0.42 october 0\",\n",
    "\"an4_diarize_test speaker_1 3.6 0.28 twenty 0\",\n",
    "\"an4_diarize_test speaker_1 3.95 0.35 fourth 0\",\n",
    "\"an4_diarize_test speaker_1 4.3 0.31 nineteen 0\",\n",
    "\"an4_diarize_test speaker_1 4.65 0.35 seventy 0\"]"
   ]
  },
  {
   "cell_type": "markdown",
   "metadata": {},
   "source": [
    "**Caveat:** Note that the original order of the words should NOT be permuted in the reference CTM file. "
   ]
  },
  {
   "cell_type": "code",
   "execution_count": null,
   "metadata": {},
   "outputs": [],
   "source": [
    "def write_ctm(path, the_list): \n",
    "    outF = open(path, \"w\")\n",
    "    for line in the_list:\n",
    "        outF.write(line)\n",
    "        outF.write(\"\\n\")\n",
    "    outF.close()\n",
    "    \n",
    "write_ctm(f\"{data_dir}/an4_diarize_test.ctm\", an4_diarize_test_ctm)"
   ]
  },
  {
   "cell_type": "markdown",
   "metadata": {},
   "source": [
    "As opposed to cpWER, we refer to the standard WER value as `WER` since the channels or speakers are mixed in one channel (speaker) when the WER value is calculated. Thus, `WER` is calculated by comparing the sequentially ordered hypothesis words with the reference CTM file.\n",
    "Calculate `cpWER` and `WER` by feeding `word_seq_lists` and `ctm_file_list` to a function named `calculate_cpWER`. "
   ]
  },
  {
   "cell_type": "code",
   "execution_count": null,
   "metadata": {},
   "outputs": [],
   "source": [
<<<<<<< HEAD
    "from nemo.collections.asr.parts.utils.diarization_utils import concat_perm_word_error_rate, convert_word_dict_seq_to_text, convert_ctm_to_text\n",
=======
    "from nemo.collections.asr.metrics.der import concat_perm_word_error_rate, convert_word_dict_seq_to_text\n",
    ", convert_ctm_to_text\n",
>>>>>>> e332596f
    "from nemo.collections.asr.metrics.wer import word_error_rate\n",
    "\n",
    "# Provide a list containing the paths to the reference CTM files \n",
    "# which have the same order with filenames in word_seq_lists.\n",
    "\n",
    "word_seq_list = trans_info_dict['an4_diarize_test']['words']\n",
    "ctm_file_path = f\"{data_dir}/an4_diarize_test.ctm\"\n",
    "\n",
    "spk_hypothesis, mix_hypothesis = convert_word_dict_seq_to_text(word_seq_list)\n",
    "spk_reference, mix_reference = convert_ctm_to_text(ctm_file_path)\n",
    "\n",
    "print(f\"spk_hypothesis: {spk_hypothesis}\")\n",
    "print(f\"mix_hypothesis: {mix_hypothesis}\\n\")\n",
    "print(f\"spk_reference: {spk_reference}\")\n",
    "print(f\"mix_reference: {mix_reference}\")"
   ]
  },
  {
   "cell_type": "markdown",
   "metadata": {},
   "source": [
    "As you can see from thee above examples, we need to prepare speaker-separated transcriptions to calculate cpWER.\n",
    "\n",
    "Now that we prepared the necessary inputs for calculating WER and cpWER, lets feed the input data into `concat_perm_word_error_rate` function and `word_error_rate` function. Please note that these two functions accept list as an input where multiple utterance(session) are included in the list keeping the orders in the input manifest file."
   ]
  },
  {
   "cell_type": "code",
   "execution_count": null,
   "metadata": {},
   "outputs": [],
   "source": [
<<<<<<< HEAD
    "from nemo.collections.asr.parts.utils.diarization_utils import concat_perm_word_error_rate \n",
=======
    "from nemo.collections.asr.metrics.der import concat_perm_word_error_rate \n",
>>>>>>> e332596f
    "from nemo.collections.asr.metrics.wer import word_error_rate\n",
    "\n",
    "cpWER, concat_hyp, concat_ref = concat_perm_word_error_rate([spk_hypothesis], [spk_reference])\n",
    "WER = word_error_rate([mix_hypothesis], [mix_reference])\n",
    "\n",
    "print(f\"cpWER: {cpWER[0]}\")\n",
    "print(f\"WER: {WER}\")\n",
    "\n",
    "# Check the concatenated hypothesis and reference transcript\n",
    "print(f\"concat_hyp: {concat_hyp[0]}\")\n",
    "print(f\"concat_ref: {concat_ref[0]}\")"
   ]
  },
  {
   "cell_type": "markdown",
   "metadata": {},
   "source": [
    "Note that `cpWER` and `WER` can be different. For example, if one word is wrongly assigned to the second speaker, cpWER gets one miss error and one insertion error while WER stays the same."
   ]
  },
  {
   "cell_type": "code",
   "execution_count": null,
   "metadata": {},
   "outputs": [],
   "source": [
    "# Let's artificially flip a speaker label and check whether cpWER reflects it\n",
    "word_seq_lists[0][-1]['speaker_label'] = 'speaker_0'\n",
    "spk_hypothesis, mix_hypothesis = convert_word_dict_seq_to_text(word_seq_list)\n",
    "\n",
    "\n",
    "spk_hypothesis, mix_hypothesis = convert_word_dict_seq_to_text(word_seq_list)\n",
    "\n",
    "# Check that \"seventy\" in spk_hypothesis has been moved to speaker_0\n",
    "print(f\"spk_hypothesis: {spk_hypothesis}\")\n",
    "print(f\"mix_hypothesis: {mix_hypothesis}\\n\")\n",
    "\n",
    "print(f\"spk_reference: {spk_reference}\")\n",
    "print(f\"mix_reference: {mix_reference}\")\n",
    "\n",
    "# Recalculate cpWER and WER\n",
    "cpWER, concat_hyp, concat_ref = concat_perm_word_error_rate([spk_hypothesis], [spk_reference])\n",
    "WER = word_error_rate([mix_hypothesis], [mix_reference])\n",
    "\n",
    "print(f\"cpWER: {cpWER[0]}\")\n",
    "print(f\"WER: {WER}\")"
   ]
  },
  {
   "cell_type": "markdown",
   "metadata": {},
   "source": [
    "In the second example where a speaker label is artificially flipped, we can see that `WER` has not been changed while `cpWER` has been changed. This shows that the diarization result is degraded while the ASR result keeps its accuracy."
   ]
  },
  {
   "cell_type": "markdown",
   "metadata": {},
   "source": [
    "#### Provide CTM files in the input manifest file for cpWER evaluation"
   ]
  },
  {
   "cell_type": "markdown",
   "metadata": {},
   "source": [
    "If CTM files are provided in the input manifest file, we can call `calculate_cpWER` function to directly get `cpWER` value for each session. The following lines show how to provide the path of CTM files into a manifest file."
   ]
  },
  {
   "cell_type": "code",
   "execution_count": null,
   "metadata": {},
   "outputs": [],
   "source": [
    "# Create a new manifest file for input with the reference CTM file. \n",
    "meta = {\n",
    "    'audio_filepath': AUDIO_FILENAME, \n",
    "    'offset': 0, \n",
    "    'duration':None, \n",
    "    'label': 'infer', \n",
    "    'text': '-', \n",
    "    'num_speakers': 2, \n",
    "    'rttm_filepath': None,\n",
    "    'ctm_filepath': f\"{data_dir}/an4_diarize_test.ctm\",\n",
    "    'uem_filepath' : None\n",
    "}\n",
    "\n",
    "with open(os.path.join(data_dir,'input_manifest.json'),'w') as fp:\n",
    "    json.dump(meta,fp)\n",
    "    fp.write('\\n')\n",
    "\n",
    "cfg.diarizer.manifest_filepath = os.path.join(data_dir,'input_manifest.json')\n",
    "!cat {cfg.diarizer.manifest_filepath}\n",
    "\n",
    "# We need to call `make_file_lists` again to update manifest file to `asr_diar_offline` instance \n",
    "asr_diar_offline.make_file_lists()"
   ]
  },
  {
   "cell_type": "markdown",
   "metadata": {},
   "source": [
    "Call `evaluate` function by feeding the `trans_info_dict` variable to calculate "
   ]
  },
  {
   "cell_type": "code",
   "execution_count": null,
   "metadata": {},
   "outputs": [],
   "source": [
    "trans_info_dict = asr_diar_offline.get_transcript_with_speaker_labels(diar_hyp, word_hyp, word_ts_hyp)\n",
    "session_result_dict = asr_diar_offline.evaluate(trans_info_dict)\n",
    "session_result_dict['an4_diarize_test']\n",
    "\n",
    "print(\"cpWER:\", session_result_dict['an4_diarize_test']['cpWER'])\n",
    "print(\"WER:\", session_result_dict['an4_diarize_test']['WER'])"
   ]
  },
  {
   "cell_type": "markdown",
   "metadata": {},
   "source": [
    "### Optional Features for ASR with Speaker Diarization\n",
    "\n",
    "#### Beam search decoder\n",
    "Beam-search decoder can be applied to CTC based ASR models. To use this feature, [pyctcdecode](https://github.com/kensho-technologies/pyctcdecode) should be installed. [pyctcdecode](https://github.com/kensho-technologies/pyctcdecode) supports word timestamp generation and can be applied to speaker diarization. pyctcdecode also requires [KenLM](https://github.com/kpu/kenlm) and KenLM is recommended to be installed using PyPI. Install pyctcdecode in your environment with the following commands:\n"
   ]
  },
  {
   "cell_type": "code",
   "execution_count": null,
   "metadata": {},
   "outputs": [],
   "source": [
    "!pip install pyctcdecode\n",
    "!pip install https://github.com/kpu/kenlm/archive/master.zip"
   ]
  },
  {
   "cell_type": "markdown",
   "metadata": {},
   "source": [
    "You can download publicly available language models (`.arpa` files) at [KALDI Tedlium Language Models](https://kaldi-asr.org/models/m5). Download [4-gram Big ARPA](https://kaldi-asr.org/models/5/4gram_big.arpa.gz) and provide the model path. Let's download the language model file to `data_dir` folder."
   ]
  },
  {
   "cell_type": "code",
   "execution_count": null,
   "metadata": {},
   "outputs": [],
   "source": [
    "import gzip\n",
    "import shutil\n",
    "def gunzip(file_path,output_path):\n",
    "    with gzip.open(file_path,\"rb\") as f_in, open(output_path,\"wb\") as f_out:\n",
    "        shutil.copyfileobj(f_in, f_out)\n",
    "        f_in.close()\n",
    "        f_out.close()\n",
    "        \n",
    "ARPA_URL = 'https://kaldi-asr.org/models/5/4gram_big.arpa.gz'\n",
    "f = wget.download(ARPA_URL, data_dir)\n",
    "gunzip(f,f.replace(\".gz\",\"\"))"
   ]
  },
  {
   "cell_type": "markdown",
   "metadata": {},
   "source": [
    "Provide the downloaded arpa language model file to `cfg.diarizer`."
   ]
  },
  {
   "cell_type": "code",
   "execution_count": null,
   "metadata": {},
   "outputs": [],
   "source": [
    "arpa_model_path = os.path.join(data_dir, '4gram_big.arpa')\n",
    "cfg.diarizer.asr.ctc_decoder_parameters.pretrained_language_model = arpa_model_path"
   ]
  },
  {
   "cell_type": "markdown",
   "metadata": {},
   "source": [
    "create a new `asr_ts_decoder` instance with the updated `cfg.diarizer`. The decoder script will launch pyctcdecode for decoding words and timestamps."
   ]
  },
  {
   "cell_type": "code",
   "execution_count": null,
   "metadata": {},
   "outputs": [],
   "source": [
    "import importlib\n",
    "import nemo.collections.asr.parts.utils.decoder_timestamps_utils as decoder_timestamps_utils\n",
    "importlib.reload(decoder_timestamps_utils) # This module should be reloaded after you install pyctcdecode.\n",
    "\n",
    "asr_ts_decoder = ASR_TIMESTAMPS(cfg.diarizer)\n",
    "asr_model = asr_ts_decoder.set_asr_model()\n",
    "word_hyp, word_ts_hyp = asr_ts_decoder.run_ASR(asr_model)\n",
    "\n",
    "print(\"Decoded word output dictionary: \\n\", word_hyp['an4_diarize_test'])\n",
    "print(\"Word-level timestamps dictionary: \\n\", word_ts_hyp['an4_diarize_test'])"
   ]
  },
  {
   "cell_type": "markdown",
   "metadata": {},
   "source": [
    "#### Realign Words with a Language Model (Experimental)"
   ]
  },
  {
   "cell_type": "markdown",
   "metadata": {},
   "source": [
    "Diarization result with ASR transcript can be enhanced by applying a language model. The mapping between speaker labels and words can be realigned by employing language models. The realigning process calculates the probability of the words around the boundary between two hypothetical sentences spoken by different speakers.\n",
    "\n",
    " <Example> k-th word: `but`\n",
    "    \n",
    "            hyp_former:\n",
    "                \"since i think like tuesday </s> <s> but he's coming back to albuquerque\"\n",
    "    \n",
    "            hyp_latter:\n",
    "                \"since i think like tuesday but </s> <s> he's coming back to albuquerque\"\n",
    "\n",
    "The joint probabilities of words in the sentence are computed for these two hypotheses. In this example, `hyp_former` is likely to get a higher score and thus word `but` will be assigned to the second speaker.\n",
    "\n",
    "To use this feature, python package [arpa](https://pypi.org/project/arpa/) should be installed."
   ]
  },
  {
   "cell_type": "code",
   "execution_count": null,
   "metadata": {},
   "outputs": [],
   "source": [
    "!pip install arpa"
   ]
  },
  {
   "cell_type": "markdown",
   "metadata": {},
   "source": [
    "`diarizer.asr.realigning_lm_parameters.logprob_diff_threshold` can be modified to optimize the diarization performance (default value is 1.2). This is a threshold value for the gap between two log-probabilities of two hypotheses. Thus, the lower the threshold, the more changes are expected to be seen in the output transcript.   \n",
    "\n",
    "`arpa` package also uses KenLM language models as in pyctcdecode. You can download publicly available [4-gram Big ARPA](https://kaldi-asr.org/models/5/4gram_big.arpa.gz) model and provide the model path to hydra configuration as follows.\n",
    " "
   ]
  },
  {
   "cell_type": "code",
   "execution_count": null,
   "metadata": {},
   "outputs": [],
   "source": [
    "arpa_model_path = os.path.join(data_dir, '4gram_big.arpa')\n",
    "cfg.diarizer.asr.realigning_lm_parameters.arpa_language_model = arpa_model_path\n",
    "cfg.diarizer.asr.realigning_lm_parameters.logprob_diff_threshold = 1.2\n",
    "\n",
    "import importlib\n",
    "import nemo.collections.asr.parts.utils.diarization_utils as diarization_utils\n",
    "importlib.reload(diarization_utils) # This module should be reloaded after you install arpa.\n",
    "\n",
    "# Create a new instance with realigning language model\n",
    "asr_diar_offline = OfflineDiarWithASR(cfg.diarizer)\n",
    "asr_diar_offline.word_ts_anchor_offset = asr_ts_decoder.word_ts_anchor_offset"
   ]
  },
  {
   "cell_type": "markdown",
   "metadata": {},
   "source": [
    "Now that the language model for realigning is set up, you can run `get_transcript_with_speaker_labels()` to get the results with realigning. "
   ]
  },
  {
   "cell_type": "code",
   "execution_count": null,
   "metadata": {},
   "outputs": [],
   "source": [
    "asr_diar_offline.get_transcript_with_speaker_labels(diar_hyp, word_hyp, word_ts_hyp)"
   ]
  },
  {
   "cell_type": "code",
   "execution_count": null,
   "metadata": {},
   "outputs": [],
   "source": [
    "transcription_path_to_file = f\"{data_dir}/pred_rttms/an4_diarize_test.txt\"\n",
    "transcript = read_file(transcription_path_to_file)\n",
    "pp.pprint(transcript)"
   ]
  },
  {
   "cell_type": "code",
   "execution_count": null,
   "metadata": {},
   "outputs": [],
   "source": []
  }
 ],
 "metadata": {
  "kernelspec": {
   "display_name": "Python 3 (ipykernel)",
   "language": "python",
   "name": "python3"
  },
  "language_info": {
   "codemirror_mode": {
    "name": "ipython",
    "version": 3
   },
   "file_extension": ".py",
   "mimetype": "text/x-python",
   "name": "python",
   "nbconvert_exporter": "python",
   "pygments_lexer": "ipython3",
   "version": "3.9.7"
  }
 },
 "nbformat": 4,
 "nbformat_minor": 4
}<|MERGE_RESOLUTION|>--- conflicted
+++ resolved
@@ -600,12 +600,8 @@
    "metadata": {},
    "outputs": [],
    "source": [
-<<<<<<< HEAD
-    "from nemo.collections.asr.parts.utils.diarization_utils import concat_perm_word_error_rate, convert_word_dict_seq_to_text, convert_ctm_to_text\n",
-=======
     "from nemo.collections.asr.metrics.der import concat_perm_word_error_rate, convert_word_dict_seq_to_text\n",
     ", convert_ctm_to_text\n",
->>>>>>> e332596f
     "from nemo.collections.asr.metrics.wer import word_error_rate\n",
     "\n",
     "# Provide a list containing the paths to the reference CTM files \n",
@@ -638,11 +634,7 @@
    "metadata": {},
    "outputs": [],
    "source": [
-<<<<<<< HEAD
-    "from nemo.collections.asr.parts.utils.diarization_utils import concat_perm_word_error_rate \n",
-=======
     "from nemo.collections.asr.metrics.der import concat_perm_word_error_rate \n",
->>>>>>> e332596f
     "from nemo.collections.asr.metrics.wer import word_error_rate\n",
     "\n",
     "cpWER, concat_hyp, concat_ref = concat_perm_word_error_rate([spk_hypothesis], [spk_reference])\n",
